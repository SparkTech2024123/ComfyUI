--- conflicted
+++ resolved
@@ -1641,7 +1641,6 @@
 
     RETURN_TYPES = ("IMAGE", "MASK")
     FUNCTION = "load_image"
-<<<<<<< HEAD
     def load_image(self, image, abs_path=False, is_ndarray=False):
         if not is_ndarray:
             if not abs_path:
@@ -1653,13 +1652,6 @@
         else:
             img = Image.fromarray(image)
         
-=======
-    def load_image(self, image):
-        image_path = folder_paths.get_annotated_filepath(image)
-
-        img = node_helpers.pillow(Image.open, image_path)
-
->>>>>>> f3ff5c40
         output_images = []
         output_masks = []
         w, h = None, None
